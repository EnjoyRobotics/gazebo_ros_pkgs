--- conflicted
+++ resolved
@@ -245,37 +245,65 @@
 #endif
     
     double current_angle = joint_steering_->GetAngle ( 0 ).Radian();
-    if(target_angle > +M_PI / 2.0) target_angle =  +M_PI / 2.0;
-    if(target_angle < -M_PI / 2.0) target_angle =  -M_PI / 2.0;
+
+    // truncate target angle
+    if (target_angle > +M_PI / 2.0)
+    {
+      target_angle =  +M_PI / 2.0;
+    }
+    else if (target_angle < -M_PI / 2.0)
+    {
+      target_angle =  -M_PI / 2.0;
+    }
+
+    // if steering_speed_ is > 0, use speed control, otherwise use position control
+    // With position control, one cannot expect dynamics to work correctly.
+    double diff_angle = current_angle - target_angle;
     if ( steering_speed_ > 0 ) {
-        double diff_angle = current_angle - target_angle;
-        if ( fabs ( diff_angle ) < steering_angle_tolerance_ ) {
-<<<<<<< HEAD
-          applied_steering_speed = 0;
-        } else if ( diff_angle < target_speed ) {
-            applied_steering_speed = steering_speed_;
-        } else {
-            applied_steering_speed = -steering_speed_;
-        }
+      // this means we will steer using steering speed 
+      if (fabs(diff_angle) < steering_angle_tolerance_ ) {
+        // we're withing angle tolerance
+        applied_steering_speed = 0;
+      } else if ( diff_angle < target_speed ) {
+        // steer toward target angle
+        applied_steering_speed = steering_speed_;
+      } else {
+        // steer toward target angle
+        applied_steering_speed = -steering_speed_;
+      }
+
+      // use speed control, not recommended, for better dynamics use force control
 #if GAZEBO_MAJOR_VERSION > 2
       joint_steering_->SetParam ( "vel", 0, applied_steering_speed );
 #else
       joint_steering_->SetVelocity ( 0, applied_steering_speed );
 #endif
-    }else {
-=======
-          applied_angle = current_angle;
-        } else if ( fabs(diff_angle) > steering_speed_ * dt) {
-	  if(diff_angle > 0){ applied_angle =  current_angle - steering_speed_ * dt;
-	  } else            { applied_angle =  current_angle + steering_speed_ * dt; }
-	}
-    }
->>>>>>> 735a6620
+    }
+    else {
+      // steering_speed_ is zero, use position control.
+      // This is not a good idea if we want dynamics to work.
+      if (fabs(diff_angle) < steering_speed_ * dt)
+      {
+        // we can take a step and still not overshoot target
+        if(diff_angle > 0)
+        {
+          applied_angle =  current_angle - steering_speed_ * dt;
+        }
+        else
+        {
+          applied_angle =  current_angle + steering_speed_ * dt;
+        }
+      }
+      else
+      {
+        applied_angle = target_angle;
+      }
 #if GAZEBO_MAJOR_VERSION >= 4
-    joint_steering_->SetPosition ( 0, applied_angle );
+      joint_steering_->SetPosition(0, applied_angle);
 #else
-    joint_steering_->SetAngle ( 0, math::Angle ( applied_angle ) );
+      joint_steering_->SetAngle(0, math::Angle(applied_angle));
 #endif
+    }
     //ROS_INFO ( "target: [%3.2f, %3.2f], current: [%3.2f, %3.2f], applied: [%3.2f, %3.2f/%3.2f] !", 
     //            target_speed, target_angle, current_speed, current_angle, applied_speed, applied_angle, applied_steering_speed );
 }
